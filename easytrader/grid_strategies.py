--- conflicted
+++ resolved
@@ -56,12 +56,15 @@
         return grid
 
     def _set_foreground(self, grid=None):
-        if grid is None:
-            grid = self._trader.main
-        if grid.has_style(pywinauto.win32defines.WS_MINIMIZE):  # if minimized
-            ShowWindow(grid.wrapper_object(), 9)  # restore window state
-        else:
-            SetForegroundWindow(grid.wrapper_object())  # bring to front
+        try:
+            if grid is None:
+                grid = self._trader.main
+            if grid.has_style(pywinauto.win32defines.WS_MINIMIZE):  # if minimized
+                ShowWindow(grid.wrapper_object(), 9)  # restore window state
+            else:
+                SetForegroundWindow(grid.wrapper_object())  # bring to front
+        except:
+            pass
 
 
 class Copy(BaseStrategy):
@@ -154,15 +157,16 @@
         # ctrl+s 保存 grid 内容为 xls 文件
         self._set_foreground(grid)  # setFocus buggy, instead of SetForegroundWindow
         grid.type_keys("^s", set_foreground=False)
-        self._trader.wait(0.5)
+        count = 10
+        while count > 0:
+            if self._trader._is_exist_pop_dialog():
+                break
+            self._trader.wait(0.2)
+            count -= 1
 
         temp_path = tempfile.mktemp(suffix=".csv")
-<<<<<<< HEAD
         self._set_foreground(self._trader.app.top_window())
         # self._trader.app.top_window().type_keys(self.normalize_path(temp_path), set_foreground=False)
-=======
-        self._trader.app.top_window().type_keys(self.normalize_path(temp_path))
->>>>>>> d9a217ab
 
 
         # alt+s保存，alt+y替换已存在的文件
@@ -180,11 +184,7 @@
         return self._format_grid_data(temp_path)
 
     def normalize_path(self, temp_path: str) -> str:
-<<<<<<< HEAD
         return temp_path.replace('~', '{~}')
-=======
-        return temp_path.replace("~", "{~}")
->>>>>>> d9a217ab
 
     def _format_grid_data(self, data: str) -> List[Dict]:
         f = open(data, encoding="gbk", errors='replace')
