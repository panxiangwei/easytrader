## 一、引入

```python
import easytrader
```

## 二、设置交易客户端类型
<<<<<<< HEAD

**海通客户端**

```python
user = easytrader.use('htzq_client')
```
=======
>>>>>>> 20b39a19

**华泰客户端**

```python
user = easytrader.use('ht_client')
```

**国金客户端**

```python
user = easytrader.use('gj_client') 
```

**通用同花顺客户端**


```python
user = easytrader.use('ths')
```

注: 通用同花顺客户端是指对应券商官网提供的基于同花顺修改的软件版本，类似银河的双子星(同花顺版本)，国金证券网上交易独立下单程序（核新PC版）等。
<<<<<<< HEAD

**雪球**

```python
user = easytrader.use('xq')
```


## 三、启动并连接客户端

### （一）同花顺客户端

通用同花顺客户端不支持自动登录，需要先手动登录。

请手动打开并登录客户端后，运用connect函数连接客户端。

```python
user.connect(r'客户端xiadan.exe路径') # 类似 r'C:\htzqzyb2\xiadan.exe'
```

### （二）非同花顺客户端

非同花顺的客户端，可以调用prepare函数自动登录。

调用prepare时所需的参数，可以通过`函数参数` 或 `配置文件` 赋予。

=======

**雪球**

```python
user = easytrader.use('xq')
```


## 三、启动并连接客户端

### （一）同花顺客户端

通用同花顺客户端不支持自动登录，需要先手动登录。

请手动打开并登录客户端后，运用connect函数连接客户端。

```python
user.connect(r'客户端xiadan.exe路径') # 类似 r'C:\htzqzyb2\xiadan.exe'
```

### （二）非同花顺客户端

非同花顺的客户端，可以调用prepare函数自动登录。

调用prepare时所需的参数，可以通过`函数参数` 或 `配置文件` 赋予。

>>>>>>> 20b39a19
**1. 函数参数(推荐)**

```
user.prepare(user='用户名', password='雪球、银河客户端为明文密码', comm_password='华泰通讯密码，其他券商不用')
```

注: 雪球比较特殊，见下列配置文件格式

**2. 配置文件**

```python
user.prepare('/path/to/your/yh_client.json')  # 配置文件路径
```

注: 配置文件需自己用编辑器编辑生成, **请勿使用记事本**, 推荐使用 [notepad++](https://notepad-plus-plus.org/zh/) 或者 [sublime text](http://www.sublimetext.com/) 。

**配置文件格式如下：**

银河/国金客户端

```
{
  "user": "用户名",
  "password": "明文密码"
}

```

华泰客户端

```
{
  "user": "华泰用户名",
  "password": "华泰明文密码",
  "comm_password": "华泰通讯密码"
}

```

雪球

```
{
  "cookies": "雪球 cookies，登陆后获取，获取方式见 https://smalltool.github.io/2016/08/02/cookie/",
  "portfolio_code": "组合代码(例:ZH818559)",
  "portfolio_market": "交易市场(例:us 或者 cn 或者 hk)"
}
```

## 四、交易相关

### 1. 获取资金状况

```python
user.balance
```

**return**
```python
[{'参考市值': 21642.0,
  '可用资金': 28494.21,
  '币种': '0',
  '总资产': 50136.21,
  '股份参考盈亏': -90.21,
  '资金余额': 28494.21,
  '资金帐号': 'xxx'}]
```

### 2. 获取持仓

```python
user.position
```

**return**
```python
[{'买入冻结': 0,
  '交易市场': '沪A',
  '卖出冻结': '0',
  '参考市价': 4.71,
  '参考市值': 10362.0,
  '参考成本价': 4.672,
  '参考盈亏': 82.79,
  '当前持仓': 2200,
  '盈亏比例(%)': '0.81%',
  '股东代码': 'xxx',
  '股份余额': 2200,
  '股份可用': 2200,
  '证券代码': '601398',
  '证券名称': '工商银行'}]
```

### 3. 买入

```python
user.buy('162411', price=0.55, amount=100)
```

**return**

```python
{'entrust_no': 'xxxxxxxx'}
```

注: 系统可以配置是否返回成交回报。如果没配的话默认返回 `{"message": "success"}`

### 4. 卖出

```python
user.sell('162411', price=0.55, amount=100)
```

**return**

```python
{'entrust_no': 'xxxxxxxx'}
```

### 5. 一键打新

```python
user.auto_ipo()
```

### 6. 撤单

```python
user.cancel_entrust('buy/sell 获取的 entrust_no')
```

**return**

```
{'message': '撤单申报成功'}
```


### 7. 查询当日成交

```python
user.today_trades
```

**return**

```
[{'买卖标志': '买入',
  '交易市场': '深A',
  '委托序号': '12345',
  '成交价格': 0.626,
  '成交数量': 100,
  '成交日期': '20170313',
  '成交时间': '09:50:30',
  '成交金额': 62.60,
  '股东代码': 'xxx',
  '证券代码': '162411',
  '证券名称': '华宝油气'}]
```

### 8. 查询当日委托

```python
user.today_entrusts
```

**return**

```
[{'买卖标志': '买入',
  '交易市场': '深A',
  '委托价格': 0.627,
  '委托序号': '111111',
  '委托数量': 100,
  '委托日期': '20170313',
  '委托时间': '09:50:30',
  '成交数量': 100,
  '撤单数量': 0,
  '状态说明': '已成',
  '股东代码': 'xxxxx',
  '证券代码': '162411',
  '证券名称': '华宝油气'},
 {'买卖标志': '买入',
  '交易市场': '深A',
  '委托价格': 0.6,
  '委托序号': '1111',
  '委托数量': 100,
  '委托日期': '20170313',
  '委托时间': '09:40:30',
  '成交数量': 0,
  '撤单数量': 100,
  '状态说明': '已撤',
  '股东代码': 'xxx',
  '证券代码': '162411',
  '证券名称': '华宝油气'}]
```


### 9. 查询今日可申购新股

```python
from easytrader.utils.stock import get_today_ipo_data
ipo_data = get_today_ipo_data()
print(ipo_data)
```

**return**

```python
[{'stock_code': '股票代码',
  'stock_name': '股票名称',
  'price': 发行价,
  'apply_code': '申购代码'}]
```

### 10. 刷新数据

```
user.refresh()
```

### 11. 雪球组合比例调仓 ###

```python
user.adjust_weight('股票代码', 目标比例)
```

例如，`user.adjust_weight('000001', 10)`是将平安银行在组合中的持仓比例调整到10%。

## 五、退出客户端软件

```python
user.exit()
```

## 六、远端服务器模式
<<<<<<< HEAD

远端服务器模式是交易服务端和量化策略端分离的模式。

=======

远端服务器模式是交易服务端和量化策略端分离的模式。

>>>>>>> 20b39a19
**交易服务端**通常是有固定`IP`地址的云服务器，该服务器上运行着`easytrader`交易服务。而**量化策略端**可能是`JoinQuant、RiceQuant、Vn.Py`，物理上与交易服务端不在同一台电脑上。交易服务端被动或主动获取交易信号，并驱动**交易软件**（交易软件包括运行在同一服务器上的下单软件，比如同花顺`xiadan.exe`，或者运行在另一台服务器上的雪球`xq`）。

远端模式下，`easytrader`交易服务通过以下两种方式获得交易信号并驱动交易软件：

### (一) 被动接收远端量化策略发送的交易相关指令

#### 交易服务端——启动服务

```python
from easytrader import server

server.run(port=1430) # 默认端口为 1430
```

#### 量化策略端——调用服务

```python
from easytrader import remoteclient

user = remoteclient.use('使用客户端类型，可选 yh_client, ht_client, ths, xq等', host='服务器ip', port='服务器端口，默认为1430')
<<<<<<< HEAD

user.buy(......)

user.sell(......)

# 交易函数用法同上，见“四、交易相关”
```

### (二) 主动监控远端量化策略的成交记录或仓位变化 


#### 1. 跟踪 `joinquant` / `ricequant`  的模拟交易

##### 1) 初始化跟踪的 trader

=======

user.buy(......)

user.sell(......)

# 交易函数用法同上，见“四、交易相关”
```

### (二) 主动监控远端量化策略的成交记录或仓位变化 


#### 1. 跟踪 `joinquant` / `ricequant`  的模拟交易

##### 1) 初始化跟踪的 trader

>>>>>>> 20b39a19
这里以雪球为例, 也可以使用银河之类 `easytrader` 支持的券商

```
xq_user = easytrader.use('xq')
xq_user.prepare('xq.json')
```

##### 2) 初始化跟踪 `joinquant` / `ricequant` 的 follower

```
target = 'jq'  # joinquant
target = 'rq'  # ricequant
follower = easytrader.follower(target)
follower.login(user='rq/jq用户名', password='rq/jq密码')
```

##### 3) 连接 follower 和 trader

##### joinquant
```
follower.follow(xq_user, 'jq的模拟交易url')
```

注: jq的模拟交易url指的是对应模拟交易对应的可以查看持仓, 交易记录的页面, 类似 `https://www.joinquant.com/algorithm/live/index?backtestId=xxx`

正常会输出

![enjoy it](https://raw.githubusercontent.com/shidenggui/assets/master/easytrader/joinquant.jpg)

注: 启动后发现跟踪策略无输出，那是因为今天模拟交易没有调仓或者接收到的调仓信号过期了，默认只处理120s内的信号，想要测试的可以用下面的命令：

```python
jq_follower.follow(user, '模拟交易url',
          trade_cmd_expire_seconds=100000000000, cmd_cache=False)
```

- trade_cmd_expire_seconds 默认处理多少秒内的信号

- cmd_cache 是否读取已经执行过的命令缓存，以防止重复执行

目录下产生的 cmd_cache.pk，是用来存储历史执行过的交易指令，防止在重启程序时重复执行交易过的指令，可以通过 `follower.follow(xxx, cmd_cache=False)` 来关闭。

##### ricequant

```
follower.follow(xq_user, run_id)
```
注：ricequant的run_id即PT列表中的ID。


#### 2. 跟踪雪球的组合

##### 1) 初始化跟踪的 trader

同上

##### 2) 初始化跟踪 雪球组合 的 follower

```
xq_follower = easytrader.follower('xq')
xq_follower.login(cookies='雪球 cookies，登陆后获取，获取方式见 https://smalltool.github.io/2016/08/02/cookie/')
```

##### 3) 连接 follower 和 trader

```
xq_follower.follow(xq_user, 'xq组合ID，类似ZH123456', total_assets=100000)
```


注: 雪球组合是以百分比调仓的， 所以需要额外设置组合对应的资金额度

* 这里可以设置 total_assets, 为当前组合的净值对应的总资金额度, 具体可以参考参数说明
* 或者设置 initial_assets, 这时候总资金额度为 initial_assets * 组合净值

* 雪球额外支持 adjust_sell 参数，决定是否根据用户的实际持仓数调整卖出股票数量，解决雪球根据百分比调仓时计算出的股数有偏差的问题。当卖出股票数大于实际持仓数时，调整为实际持仓数。目前仅在银河客户端测试通过。 当 users 为多个时，根据第一个 user 的持仓数决定


#### 3. 多用户跟踪多策略

```
follower.follow(users=[xq_user, yh_user], strategies=['组合1', '组合2'], total_assets=[10000, 10000])
```

#### 4. 其它与跟踪有关的问题

使用市价单跟踪模式，目前仅支持银河

```
follower.follow(***, entrust_prop='market')
```

调整下单间隔, 默认为0s。调大可防止卖出买入时卖出单没有及时成交导致的买入金额不足

```
follower.follow(***, send_interval=30) # 设置下单间隔为 30 s
```
设置买卖时的滑点

```
follower.follow(***, slippage=0.05) # 设置滑点为 5%
```

## 七、命令行模式

#### 登录

```
 python cli.py --use yh --prepare gf.json
```

注: 此时会生成 `account.session` 文件保存生成的 `user` 对象

#### 获取余额 / 持仓 / 以及其他变量

```
 python cli.py --get balance
```

#### 买卖 / 撤单

```
 python cli.py --do buy 162411 0.450 100
```
#### 查看帮助

```
 python cli.py --help
```

<|MERGE_RESOLUTION|>--- conflicted
+++ resolved
@@ -5,15 +5,6 @@
 ```
 
 ## 二、设置交易客户端类型
-<<<<<<< HEAD
-
-**海通客户端**
-
-```python
-user = easytrader.use('htzq_client')
-```
-=======
->>>>>>> 20b39a19
 
 **华泰客户端**
 
@@ -35,7 +26,6 @@
 ```
 
 注: 通用同花顺客户端是指对应券商官网提供的基于同花顺修改的软件版本，类似银河的双子星(同花顺版本)，国金证券网上交易独立下单程序（核新PC版）等。
-<<<<<<< HEAD
 
 **雪球**
 
@@ -62,34 +52,6 @@
 
 调用prepare时所需的参数，可以通过`函数参数` 或 `配置文件` 赋予。
 
-=======
-
-**雪球**
-
-```python
-user = easytrader.use('xq')
-```
-
-
-## 三、启动并连接客户端
-
-### （一）同花顺客户端
-
-通用同花顺客户端不支持自动登录，需要先手动登录。
-
-请手动打开并登录客户端后，运用connect函数连接客户端。
-
-```python
-user.connect(r'客户端xiadan.exe路径') # 类似 r'C:\htzqzyb2\xiadan.exe'
-```
-
-### （二）非同花顺客户端
-
-非同花顺的客户端，可以调用prepare函数自动登录。
-
-调用prepare时所需的参数，可以通过`函数参数` 或 `配置文件` 赋予。
-
->>>>>>> 20b39a19
 **1. 函数参数(推荐)**
 
 ```
@@ -325,15 +287,9 @@
 ```
 
 ## 六、远端服务器模式
-<<<<<<< HEAD
 
 远端服务器模式是交易服务端和量化策略端分离的模式。
 
-=======
-
-远端服务器模式是交易服务端和量化策略端分离的模式。
-
->>>>>>> 20b39a19
 **交易服务端**通常是有固定`IP`地址的云服务器，该服务器上运行着`easytrader`交易服务。而**量化策略端**可能是`JoinQuant、RiceQuant、Vn.Py`，物理上与交易服务端不在同一台电脑上。交易服务端被动或主动获取交易信号，并驱动**交易软件**（交易软件包括运行在同一服务器上的下单软件，比如同花顺`xiadan.exe`，或者运行在另一台服务器上的雪球`xq`）。
 
 远端模式下，`easytrader`交易服务通过以下两种方式获得交易信号并驱动交易软件：
@@ -354,7 +310,6 @@
 from easytrader import remoteclient
 
 user = remoteclient.use('使用客户端类型，可选 yh_client, ht_client, ths, xq等', host='服务器ip', port='服务器端口，默认为1430')
-<<<<<<< HEAD
 
 user.buy(......)
 
@@ -370,23 +325,6 @@
 
 ##### 1) 初始化跟踪的 trader
 
-=======
-
-user.buy(......)
-
-user.sell(......)
-
-# 交易函数用法同上，见“四、交易相关”
-```
-
-### (二) 主动监控远端量化策略的成交记录或仓位变化 
-
-
-#### 1. 跟踪 `joinquant` / `ricequant`  的模拟交易
-
-##### 1) 初始化跟踪的 trader
-
->>>>>>> 20b39a19
 这里以雪球为例, 也可以使用银河之类 `easytrader` 支持的券商
 
 ```
