--- conflicted
+++ resolved
@@ -189,7 +189,7 @@
 ```python
 user.cancel_entrust('委托单号', '股票代码')
 ```
-<<<<<<< HEAD
+
 #### 银河证券场内基金功能
 
 ##### 基金认购
@@ -215,7 +215,6 @@
 
 ```python
 user.fundsplit('基金代码', '基金份额')
-=======
 
 #### 查询交割单
 
@@ -252,7 +251,6 @@
 
 # 未确认的key有, farex, fare3
 # 未确认的表头有 结算汇率, 备注
->>>>>>> cc721942
 ```
 
 ### 命令行模式
